--- conflicted
+++ resolved
@@ -95,12 +95,7 @@
   <AuthProvider>
     <Routes>
       <Route path="/" element={<PublicRoute><Index /></PublicRoute>} />
-<<<<<<< HEAD
-
-=======
       <Route path="/mock" element={<MockHome />} />
-      
->>>>>>> 8511677d
       {/* Protected Portal Routes */}
       <Route path="/portal" element={<ProtectedRoute><Portal /></ProtectedRoute>} />
       <Route path="/portal/cases" element={<ProtectedRoute><PortalCases /></ProtectedRoute>} />
